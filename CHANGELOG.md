--- conflicted
+++ resolved
@@ -1,8 +1,7 @@
 ## Master
 
-<<<<<<< HEAD
 * Fix windows Gemfile.lock BUNDLED WITH support (https://github.com/heroku/heroku-buildpack-ruby/pull/898)
-=======
+
 ## v203 (8/20/2019)
 
 * Make sure Rails 6 apps have a `tmp/pids` folder so they can boot (https://github.com/heroku/heroku-buildpack-ruby/pull/909)
@@ -10,7 +9,6 @@
 ## v202 (8/20/2019)
 
 * Add support class for Rails 6 (https://github.com/heroku/heroku-buildpack-ruby/pull/908)
->>>>>>> bd155695
 
 ## v201 (6/23/2019)
 
