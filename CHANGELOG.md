--- conflicted
+++ resolved
@@ -1,16 +1,11 @@
-<<<<<<< HEAD
 ## master
 
+* Disable bundler version check (#632)
 * Update Bundler to 1.15.4 (#625)
-=======
-## Master
-
-* Disable bundler version check (#632)
 
 ## v170 (10/19/2017)
 
 * Compatiability for Ruby 2.5.0 preview 1 (#628)
->>>>>>> 49af4ace
 
 ## v169 (09/28/2017)
 
