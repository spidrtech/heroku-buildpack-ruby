--- conflicted
+++ resolved
@@ -1,10 +1,7 @@
 ## Master
 
-<<<<<<< HEAD
 * Ensure that old binstubs are removed before new ones are generated (https://github.com/heroku/heroku-buildpack-ruby/pull/914)
-=======
 * Fix windows Gemfile.lock BUNDLED WITH support (https://github.com/heroku/heroku-buildpack-ruby/pull/898)
->>>>>>> a3a4f15d
 
 ## v203 (8/20/2019)
 
